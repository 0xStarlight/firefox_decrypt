#!/usr/bin/env python
# -*- coding: utf-8 -*-

# This program is free software: you can redistribute it and/or modify
# it under the terms of the GNU General Public License as published by
# the Free Software Foundation, either version 3 of the License, or
# (at your option) any later version.

# This program is distributed in the hope that it will be useful,
# but WITHOUT ANY WARRANTY; without even the implied warranty of
# MERCHANTABILITY or FITNESS FOR A PARTICULAR PURPOSE.  See the
# GNU General Public License for more details.

# You should have received a copy of the GNU General Public License
# along with this program.  If not, see <http://www.gnu.org/licenses/>.

# Based on original work from: www.dumpzilla.org

import argparse
import csv
import ctypes as ct
import json
import logging
import os
import select
import sqlite3
import sys
from base64 import b64decode
from getpass import getpass
from subprocess import PIPE, Popen

try:
    # Python 3
    from subprocess import DEVNULL
except ImportError:
    # Python 2
    DEVNULL = open(os.devnull, 'w')

try:
    # Python 3
    from urllib.parse import urlparse
except ImportError:
    # Python 2
    from urlparse import urlparse

try:
    # Python 3
    from configparser import ConfigParser
    raw_input = input
except ImportError:
    # Python 2
    from ConfigParser import ConfigParser

PY3 = sys.version_info.major > 2
LOG = None
VERBOSE = False

if not PY3 and os.name == "nt":
    sys.stderr.write("WARNING: You are using Python 2 on Windows. If your "
                     "passwords include non-alphanumeric characters you "
                     "will run into problems.\n")
    sys.stderr.write("WARNING: Python 2 + Windows is no longer supported. "
                     "Please use Python 3 instead\n")

# Windows uses a mixture of different codecs for different components
# ANSI CP1252 for system messages, while NSS uses UTF-8
# To further complicate things, with python 2.7 the default stdout/stdin codec
# isn't UTF-8 but language dependent (tested on Windows 7)

if os.name == "nt":
    SYS_ENCODING = "cp1252"
    LIB_ENCODING = "utf8"
else:
    SYS_ENCODING = "utf8"
    LIB_ENCODING = "utf8"

# When using pipes stdin/stdout encoding may be None
USR_ENCODING = sys.stdin.encoding or sys.stdout.encoding or "utf8"


def py2_decode(_bytes, encoding=USR_ENCODING):
    if PY3:
        return _bytes
    else:
        return _bytes.decode(encoding)


def py2_encode(_unicode, encoding=USR_ENCODING):
    if PY3:
        return _unicode
    else:
        return _unicode.encode(encoding)


def type_decode(encoding):
    return lambda x: py2_decode(x, encoding)


def get_version():
    """Obtain version information from git if available otherwise use
    the internal version number
    """
    def internal_version():
        return '.'.join(map(str, __version_info__[:3])) + ''.join(__version_info__[3:])

    try:
        p = Popen(["git", "describe", "--tags"], stdout=PIPE, stderr=DEVNULL)
    except OSError:
        return internal_version()

    stdout, stderr = p.communicate()

    if p.returncode:
        return internal_version()
    else:
        # Both py2 and py3 return bytes here
        return stdout.decode(USR_ENCODING).strip()


__version_info__ = (0, 8, 0, "+git")
__version__ = get_version()


class NotFoundError(Exception):
    """Exception to handle situations where a credentials file is not found
    """
    pass


class Exit(Exception):
    """Exception to allow a clean exit from any point in execution
    """
    ERROR = 1
    MISSING_PROFILEINI = 2
    MISSING_SECRETS = 3
    BAD_PROFILEINI = 4
    LOCATION_NO_DIRECTORY = 5
    BAD_SECRETS = 6

    FAIL_LOCATE_NSS = 10
    FAIL_LOAD_NSS = 11
    FAIL_INIT_NSS = 12
    FAIL_NSS_KEYSLOT = 13
    FAIL_SHUTDOWN_NSS = 14
    BAD_MASTER_PASSWORD = 15
    NEED_MASTER_PASSWORD = 16

    PASSSTORE_NOT_INIT = 20
    PASSSTORE_MISSING = 21
    PASSSTORE_ERROR = 22

    READ_GOT_EOF = 30
    MISSING_CHOICE = 31
    NO_SUCH_PROFILE = 32

    UNKNOWN_ERROR = 100
    KEYBOARD_INTERRUPT = 102

    def __init__(self, exitcode):
        self.exitcode = exitcode

    def __unicode__(self):
        return "Premature program exit with exit code {0}".format(self.exitcode)


class Credentials(object):
    """Base credentials backend manager
    """
    def __init__(self, db):
        self.db = db

        LOG.debug("Database location: %s", self.db)
        if not os.path.isfile(db):
            raise NotFoundError("ERROR - {0} database not found\n".format(db))

        LOG.info("Using %s for credentials.", db)

    def __iter__(self):
        pass

    def done(self):
        """Override this method if the credentials subclass needs to do any
        action after interaction
        """
        pass


class SqliteCredentials(Credentials):
    """SQLite credentials backend manager
    """
    def __init__(self, profile):
        db = os.path.join(profile, "signons.sqlite")

        super(SqliteCredentials, self).__init__(db)

        self.conn = sqlite3.connect(db)
        self.c = self.conn.cursor()

    def __iter__(self):
        LOG.debug("Reading password database in SQLite format")
        self.c.execute("SELECT hostname, encryptedUsername, encryptedPassword, encType "
                       "FROM moz_logins")
        for i in self.c:
            # yields hostname, encryptedUsername, encryptedPassword, encType
            yield i

    def done(self):
        """Close the sqlite cursor and database connection
        """
        super(SqliteCredentials, self).done()

        self.c.close()
        self.conn.close()


class JsonCredentials(Credentials):
    """JSON credentials backend manager
    """
    def __init__(self, profile):
        db = os.path.join(profile, "logins.json")

        super(JsonCredentials, self).__init__(db)

    def __iter__(self):
        with open(self.db) as fh:
            LOG.debug("Reading password database in JSON format")
            data = json.load(fh)

            try:
                logins = data["logins"]
            except Exception:
<<<<<<< HEAD
                LOG.error("Unrecognized format in {0}".format(self.db))
                raise Exit(Exit.BAD_SECRETS)
=======
                raise Exception("Unrecognized format in {0}".format(self.db))
>>>>>>> 921d4433

            for i in logins:
                yield (i["hostname"], i["encryptedUsername"],
                       i["encryptedPassword"], i["encType"])


class NSSDecoder(object):
    class SECItem(ct.Structure):
        """struct needed to interact with libnss
        """
        _fields_ = [
            ('type', ct.c_uint),
            ('data', ct.c_char_p),  # actually: unsigned char *
            ('len', ct.c_uint),
        ]

    class PK11SlotInfo(ct.Structure):
        """opaque structure representing a logical PKCS slot
        """

    def __init__(self):
        # Locate libnss and try loading it
        self.NSS = None
        self.load_libnss()

        SlotInfoPtr = ct.POINTER(self.PK11SlotInfo)
        SECItemPtr = ct.POINTER(self.SECItem)

        self._set_ctypes(ct.c_int, "NSS_Init", ct.c_char_p)
        self._set_ctypes(ct.c_int, "NSS_Shutdown")
        self._set_ctypes(SlotInfoPtr, "PK11_GetInternalKeySlot")
        self._set_ctypes(None, "PK11_FreeSlot", SlotInfoPtr)
        self._set_ctypes(ct.c_int, "PK11_CheckUserPassword", SlotInfoPtr, ct.c_char_p)
        self._set_ctypes(ct.c_int, "PK11SDR_Decrypt", SECItemPtr, SECItemPtr, ct.c_void_p)
        self._set_ctypes(None, "SECITEM_ZfreeItem", SECItemPtr, ct.c_int)

        # for error handling
        self._set_ctypes(ct.c_int, "PORT_GetError")
        self._set_ctypes(ct.c_char_p, "PR_ErrorToName", ct.c_int)
        self._set_ctypes(ct.c_char_p, "PR_ErrorToString", ct.c_int, ct.c_uint32)

    def _set_ctypes(self, restype, name, *argtypes):
        """Set input/output types on libnss C functions for automatic type casting
        """
        res = getattr(self.NSS, name)
        res.restype = restype
        res.argtypes = argtypes
        setattr(self, "_" + name, res)

    @staticmethod
    def find_nss(locations, nssname):
        """Locate nss is one of the many possible locations
        """
        fail_errors = []

        for loc in locations:
            nsslib = os.path.join(loc, nssname)
<<<<<<< HEAD
            LOG.debug("Loading NSS library from %s", nsslib)

            if os.name == "nt":
                # On windows in order to find DLLs referenced by nss3.dll
                # we need to have those locations on PATH
                os.environ["PATH"] = ';'.join([loc, os.environ["PATH"]])
                LOG.debug("PATH is now %s", os.environ["PATH"])
                # However this doesn't seem to work on all setups and needs to be
                # set before starting python so as a workaround we chdir to
                # Firefox's nss3.dll location
                if loc:
                    if not os.path.isdir(loc):
                        # No point in trying to load from paths that don't exist
                        continue

                    workdir = os.getcwd()
                    os.chdir(loc)

            try:
                nss = ct.CDLL(nsslib)
            except OSError as e:
                fail_errors.append((nsslib, str(e)))
            else:
                LOG.debug("Loaded NSS library from %s", nsslib)
                return nss
            finally:
                if os.name == "nt" and loc:
                    # Restore workdir changed above
                    os.chdir(workdir)

        else:
            LOG.error("Couldn't find or load '%s'. This library is essential "
                      "to interact with your Mozilla profile.", nssname)
            LOG.error("If you are seeing this error please perform a system-wide "
                      "search for '%s' and file a bug report indicating any "
                      "location found. Thanks!", nssname)
            LOG.error("Alternatively you can try launching firefox_decrypt "
                      "from the location where you found '%s'. "
                      "That is 'cd' or 'chdir' to that location and run "
                      "firefox_decrypt from there.", nssname)

            LOG.error("Please also include the following on any bug report. "
                      "Errors seen while searching/loading NSS:")

            for target, error in fail_errors:
                LOG.error("Error when loading %s was %s", target, py2_decode(str(error), SYS_ENCODING))

=======
            try:
                nss = ct.CDLL(nsslib)
            except OSError as e:
                if str(e).endswith("No such file or directory"):
                    continue
                else:
                    LOG.error("Problems opening '%s' required for password decryption", nssname)
                    LOG.error("Error was %s", e)
                    raise Exit(Exit.FAIL_LOAD_NSS)
            else:
                LOG.debug("Loaded NSS library from %s", nsslib)
                return nss
        else:
            LOG.error("Couldn't locate '%s' on your system. "
                      "If you are seeing this error but can locate '{}' manually "
                      "on your system, please file a bug report mentioning this "
                      "location. Thanks!", nssname)
>>>>>>> 921d4433
            raise Exit(Exit.FAIL_LOCATE_NSS)

    def load_libnss(self):
        """Load libnss into python using the CDLL interface
        """
        if os.name == "nt":
            nssname = "nss3.dll"
            locations = (
                "",  # Current directory or system lib finder
                r"C:\Program Files (x86)\Mozilla Firefox",
                r"C:\Program Files\Mozilla Firefox",
                r"C:\Program Files (x86)\Nightly",
                r"C:\Program Files\Nightly",
            )
<<<<<<< HEAD
=======

            # FIXME this was present in the past adding the location where NSS was found to PATH
            # I'm not sure why this would be necessary. We don't need to run Firefox...
            # TODO Test on a Windows machine and see if this works without the PATH change
            # os.environ["PATH"] = ';'.join([os.environ["PATH"], firefox])
            # LOG.debug("PATH is now %s", os.environ["PATH"])
>>>>>>> 921d4433

        elif os.uname()[0] == "Darwin":
            nssname = "libnss3.dylib"
            locations = (
                "",  # Current directory or system lib finder
                "/usr/local/lib/nss",
                "/usr/local/lib",
                "/opt/local/lib/nss",
                "/sw/lib/firefox",
                "/sw/lib/mozilla",
                "/usr/local/opt/nss/lib",  # nss installed with Brew on Darwin
                "/opt/pkg/lib/nss",  # installed via pkgsrc
            )

        else:
            nssname = "libnss3.so"
            locations = (
                "",  # Current directory or system lib finder
                "/usr/lib",
                "/usr/lib32",
                "/usr/lib64",
                "/usr/lib/nss",
                "/usr/lib32/nss",
                "/usr/lib64/nss",
                "/usr/local/lib",
                "/usr/local/lib/nss",
                "/opt/local/lib",
                "/opt/local/lib/nss",
                os.path.expanduser("~/.nix-profile/lib"),
            )

        # If this succeeds libnss was loaded
        self.NSS = self.find_nss(locations, nssname)

    def handle_error(self):
        """If an error happens in libnss, handle it and print some debug information
        """
        LOG.debug("Error during a call to NSS library, trying to obtain error info")

        code = self._PORT_GetError()
        name = self._PR_ErrorToName(code)
        name = "NULL" if name is None else name.decode(SYS_ENCODING)
        # 0 is the default language (localization related)
        text = self._PR_ErrorToString(code, 0)
        text = text.decode(SYS_ENCODING)

        LOG.debug("%s: %s", name, text)

    def decode(self, data64):
        data = b64decode(data64)
        inp = self.SECItem(0, data, len(data))
        out = self.SECItem(0, None, 0)

        e = self._PK11SDR_Decrypt(inp, out, None)
        LOG.debug("Decryption of data returned %s", e)
        try:
            if e == -1:
                LOG.error("Password decryption failed. Passwords protected by a Master Password!")
                self.handle_error()
                raise Exit(Exit.NEED_MASTER_PASSWORD)

            res = ct.string_at(out.data, out.len).decode(LIB_ENCODING)
        finally:
            # Avoid leaking SECItem
            self._SECITEM_ZfreeItem(out, 0)

        return res


class NSSInteraction(object):
    """
    Interact with lib NSS
    """
    def __init__(self):
        self.profile = None
        self.NSS = NSSDecoder()

    def load_profile(self, profile):
        """Initialize the NSS library and profile
        """
        LOG.debug("Initializing NSS with profile path '%s'", profile)
        self.profile = profile

        profile = profile.encode(LIB_ENCODING)

        e = self.NSS._NSS_Init(b"sql:" + profile)
        LOG.debug("Initializing NSS returned %s", e)

        if e != 0:
            LOG.error("Couldn't initialize NSS, maybe '%s' is not a valid profile?", self.profile)
            self.NSS.handle_error()
            raise Exit(Exit.FAIL_INIT_NSS)

    def authenticate(self, interactive):
        """Check if the current profile is protected by a master password,
        prompt the user and unlock the profile.
        """
        LOG.debug("Retrieving internal key slot")
        keyslot = self.NSS._PK11_GetInternalKeySlot()

        LOG.debug("Internal key slot %s", keyslot)
        if not keyslot:
            LOG.error("Failed to retrieve internal KeySlot")
            self.NSS.handle_error()
            raise Exit(Exit.FAIL_NSS_KEYSLOT)

        try:
            # NOTE It would be great to be able to check if the profile is
            # protected by a master password. In C++ one would do:
            #   if (keyslot->needLogin):
            # however accessing instance methods is not supported by ctypes.
            # More on this topic: http://stackoverflow.com/a/19636310
            # A possibility would be to define such function using cython but
            # this adds an unecessary runtime dependency
            password = ask_password(self.profile, interactive)

            if password:
                LOG.debug("Authenticating with password '%s'", password)
                e = self.NSS._PK11_CheckUserPassword(keyslot, password.encode(LIB_ENCODING))

                LOG.debug("Checking user password returned %s", e)

                if e != 0:
                    LOG.error("Master password is not correct")

                    self.NSS.handle_error()
                    raise Exit(Exit.BAD_MASTER_PASSWORD)

            else:
                LOG.warn("Attempting decryption with no Master Password")
        finally:
            # Avoid leaking PK11KeySlot
            self.NSS._PK11_FreeSlot(keyslot)

    def unload_profile(self):
        """Shutdown NSS and deactive current profile
        """
        e = self.NSS._NSS_Shutdown()

        if e != 0:
            LOG.error("Couldn't shutdown current NSS profile")

            self.NSS.handle_error()
            raise Exit(Exit.FAIL_SHUTDOWN_NSS)

    def decode_entry(self, user64, passw64):
        """Decrypt one entry in the database
        """
        LOG.debug("Decrypting username data '%s'", user64)
        user = self.NSS.decode(user64)

        LOG.debug("Decrypting password data '%s'", passw64)
        passw = self.NSS.decode(passw64)

        return user, passw

    def decrypt_passwords(self, export, output_format="human", csv_delimiter=";", csv_quotechar="|"):
        """
        Decrypt requested profile using the provided password and print out all
        stored passwords.
        """
        # Any password in this profile store at all?
        got_password = False
        header = True

        credentials = obtain_credentials(self.profile)

        LOG.info("Decrypting credentials")
        to_export = {}

        if output_format == "csv":
            csv_writer = csv.DictWriter(
                sys.stdout, fieldnames=["url", "user", "password"],
                lineterminator="\n", delimiter=csv_delimiter,
                quotechar=csv_quotechar, quoting=csv.QUOTE_ALL,
            )
            if header:
                csv_writer.writeheader()

        for url, user, passw, enctype in credentials:
            got_password = True

            # enctype informs if passwords are encrypted and protected by
            # a master password
            if enctype:
                user, passw = self.decode_entry(user, passw)

            LOG.debug("Decoding username '%s' and password '%s' for website '%s'", user, passw, url)
            LOG.debug("Decoding username '%s' and password '%s' for website '%s'", type(user), type(passw), type(url))

            if export:
                # Keep track of web-address, username and passwords
                # If more than one username exists for the same web-address
                # the username will be used as name of the file
                address = urlparse(url)

                if address.netloc not in to_export:
                    to_export[address.netloc] = {user: passw}

                else:
                    to_export[address.netloc][user] = passw

            if output_format == "csv":
                output = {"url": url, "user": user, "password": passw}
                if PY3:
                    csv_writer.writerow(output)
                else:
                    csv_writer.writerow({k: v.encode(USR_ENCODING) for k, v in output.items()})

            else:
                output = (
                    u"\nWebsite:   {0}\n".format(url),
                    u"Username: '{0}'\n".format(user),
                    u"Password: '{0}'\n".format(passw),
                )
                for line in output:
                    sys.stdout.write(py2_encode(line, USR_ENCODING))

        credentials.done()

        if not got_password:
            LOG.warn("No passwords found in selected profile")

        if export:
            return to_export


def test_password_store(export, pass_cmd):
    """Check if pass from passwordstore.org is installed
    If it is installed but not initialized, initialize it
    """
    # Nothing to do here if exporting wasn't requested
    if not export:
        LOG.debug("Skipping password store test, not exporting")
        return

    LOG.debug("Testing if password store is installed and configured")

    try:
        p = Popen([pass_cmd], stdout=PIPE, stderr=PIPE)
    except OSError as e:
        if e.errno == 2:
            LOG.error("Password store is not installed and exporting was requested")
            raise Exit(Exit.PASSSTORE_MISSING)
        else:
            LOG.error("Unknown error happened.")
            LOG.error("Error was %s", e)
            raise Exit(Exit.UNKNOWN_ERROR)

    out, err = p.communicate()
    LOG.debug("pass returned: %s %s", out, err)

    if p.returncode != 0:
        if 'Try "pass init"' in err:
            LOG.error("Password store was not initialized.")
            LOG.error("Initialize the password store manually by using 'pass init'")
            raise Exit(Exit.PASSSTORE_NOT_INIT)
        else:
            LOG.error("Unknown error happened when running 'pass'.")
            LOG.error("Stdout/Stderr was '%s' '%s'", out, err)
            raise Exit(Exit.UNKNOWN_ERROR)


def obtain_credentials(profile):
    """Figure out which of the 2 possible backend credential engines is available
    """
    try:
        credentials = JsonCredentials(profile)
    except NotFoundError:
        try:
            credentials = SqliteCredentials(profile)
        except NotFoundError:
            LOG.error("Couldn't find credentials file (logins.json or signons.sqlite).")
            raise Exit(Exit.MISSING_SECRETS)

    return credentials


def export_pass(to_export, pass_cmd, prefix, username_prefix):
    """Export given passwords to password store

    Format of "to_export" should be:
        {"address": {"login": "password", ...}, ...}
    """
    LOG.info("Exporting credentials to password store")
    if prefix:
        prefix = u"{0}/".format(prefix)

    LOG.debug("Using pass prefix '%s'", prefix)

    for address in to_export:
        for user, passw in to_export[address].items():
            # When more than one account exist for the same address, add
            # the login to the password identifier
            if len(to_export[address]) > 1:
                passname = u"{0}{1}/{2}".format(prefix, address, user)

            else:
                passname = u"{0}{1}".format(prefix, address)

            LOG.debug("Exporting credentials for '%s'", passname)

            data = u"{0}\n{1}{2}\n".format(passw, username_prefix, user)

            LOG.debug("Inserting pass '%s' '%s'", passname, data)

            # NOTE --force is used. Existing passwords will be overwritten
            cmd = [pass_cmd, "insert", "--force", "--multiline", passname]

            LOG.debug("Running command '%s' with stdin '%s'", cmd, data)

            p = Popen(cmd, stdout=PIPE, stderr=PIPE, stdin=PIPE)
            out, err = p.communicate(data.encode(SYS_ENCODING))

            if p.returncode != 0:
                LOG.error("ERROR: passwordstore exited with non-zero: %s", p.returncode)
                LOG.error("Stdout/Stderr was '%s' '%s'", out, err)
                raise Exit(Exit.PASSSTORE_ERROR)

            LOG.debug("Successfully exported '%s'", passname)


def get_sections(profiles):
    """
    Returns hash of profile numbers and profile names.
    """
    sections = {}
    i = 1
    for section in profiles.sections():
        if section.startswith("Profile"):
            sections[str(i)] = profiles.get(section, "Path")
            i += 1
        else:
            continue
    return sections


def print_sections(sections, textIOWrapper=sys.stderr):
    """
    Prints all available sections to an textIOWrapper (defaults to sys.stderr)
    """
    for i in sorted(sections):
        textIOWrapper.write("{0} -> {1}\n".format(i, sections[i]))
    textIOWrapper.flush()


def ask_section(profiles, choice_arg):
    """
    Prompt the user which profile should be used for decryption
    """
    sections = get_sections(profiles)

    # Do not ask for choice if user already gave one
    if choice_arg and len(choice_arg) == 1:
        choice = choice_arg[0]
    else:
        # If only one menu entry exists, use it without prompting
        if len(sections) == 1:
            choice = "1"

        else:
            choice = None
            while choice not in sections:
                sys.stderr.write("Select the Firefox profile you wish to decrypt\n")
                print_sections(sections)
                try:
                    choice = raw_input()
                except EOFError:
                    LOG.error("Could not read Choice, got EOF")
                    raise Exit(Exit.READ_GOT_EOF)

    try:
        final_choice = sections[choice]
    except KeyError:
        LOG.error("Profile No. %s does not exist!", choice)
        raise Exit(Exit.NO_SUCH_PROFILE)

    LOG.debug("Profile selection matched %s", final_choice)

    return final_choice


def ask_password(profile, interactive):
    """
    Prompt for profile password
    """
    if not PY3:
        profile = profile.encode(SYS_ENCODING)

    passmsg = "\nMaster Password for profile {0}: ".format(profile)

    if sys.stdin.isatty() and interactive:
        passwd = getpass(passmsg)

    else:
        # Ability to read the password from stdin (echo "pass" | ./firefox_...)
        if sys.stdin in select.select([sys.stdin], [], [], 0)[0]:
            passwd = sys.stdin.readline().rstrip("\n")
        else:
            LOG.warn("Master Password not provided, continuing with blank password")
            passwd = ""

    return py2_decode(passwd)


def read_profiles(basepath, list_profiles):
    """
    Parse Firefox profiles in provided location.
    If list_profiles is true, will exit after listing available profiles.
    """
    profileini = os.path.join(basepath, "profiles.ini")

    LOG.debug("Reading profiles from %s", profileini)

    if not os.path.isfile(profileini):
        LOG.warn("profile.ini not found in %s", basepath)
        raise Exit(Exit.MISSING_PROFILEINI)

    # Read profiles from Firefox profile folder
    profiles = ConfigParser()
    profiles.read(profileini)

    LOG.debug("Read profiles %s", profiles.sections())

    if list_profiles:
        LOG.debug("Listing available profiles...")
        print_sections(get_sections(profiles), sys.stdout)
        raise Exit(0)

    return profiles


def get_profile(basepath, interactive, choice, list_profiles):
    """
    Select profile to use by either reading profiles.ini or assuming given
    path is already a profile
    If interactive is false, will not try to ask which profile to decrypt.
    choice contains the choice the user gave us as an CLI arg.
    If list_profiles is true will exits after listing all available profiles.
    """
    try:
        profiles = read_profiles(basepath, list_profiles)
    except Exit as e:
        if e.exitcode == Exit.MISSING_PROFILEINI:
            LOG.warn("Continuing and assuming '%s' is a profile location", basepath)
            profile = basepath

            if list_profiles:
                LOG.error("Listing single profiles not permitted.")
                raise

            if not os.path.isdir(profile):
                LOG.error("Profile location '%s' is not a directory", profile)
                raise
        else:
            raise
    else:
        if not interactive:
            sections = get_sections(profiles)

            if choice and len(choice) == 1:
                try:
                    section = sections[(choice[0])]
                except KeyError:
                    LOG.error("Profile No. %s does not exist!", choice[0])
                    raise Exit(Exit.NO_SUCH_PROFILE)

            elif len(sections) == 1:
                section = sections['1']

            else:
                LOG.error("Don't know which profile to decrypt. We are in non-interactive mode and -c/--choice is missing.")
                raise Exit(Exit.MISSING_CHOICE)
        else:
            # Ask user which profile to open
            section = ask_section(profiles, choice)

        section = py2_decode(section, LIB_ENCODING)
        profile = os.path.join(basepath, section)

        if not os.path.isdir(profile):
            LOG.error("Profile location '%s' is not a directory. Has profiles.ini been tampered with?", profile)
            raise Exit(Exit.BAD_PROFILEINI)

    return profile


def parse_sys_args():
    """Parse command line arguments
    """

    if os.name == "nt":
        profile_path = os.path.join(os.environ['APPDATA'], "Mozilla", "Firefox")
    elif os.uname()[0] == "Darwin":
        profile_path = "~/Library/Application Support/Firefox"
    else:
        profile_path = "~/.mozilla/firefox"

    parser = argparse.ArgumentParser(
        description="Access Firefox/Thunderbird profiles and decrypt existing passwords"
    )
    parser.add_argument("profile", nargs="?", default=profile_path,
                        type=type_decode(SYS_ENCODING),
                        help="Path to profile folder (default: {0})".format(profile_path))
    parser.add_argument("-e", "--export-pass", action="store_true",
                        help="Export URL, username and password to pass from passwordstore.org")
    parser.add_argument("--pass-compat", action="store",
                        choices={"default", "browserpass", "username"},
                        default="default",
                        help="Export username as is (default), or with one of the compatiblity modes")
    parser.add_argument("-p", "--pass-prefix", action="store", default=u"web",
                        help="Prefix for export to pass from passwordstore.org (default: %(default)s)")
    parser.add_argument("-m", "--pass-cmd", action="store", default=u"pass",
                        help="Command/path to use when exporting to pass (default: %(default)s)")
    parser.add_argument("-f", "--format", action="store", choices={"csv", "human"},
                        default="human", help="Format for the output.")
    parser.add_argument("-d", "--delimiter", action="store", default=";",
                        help="The delimiter for csv output")
    parser.add_argument("-q", "--quotechar", action="store", default='"',
                        help="The quote char for csv output")
    parser.add_argument("-t", "--tabular", action="store_true", help=argparse.SUPPRESS)
    parser.add_argument("-n", "--no-interactive", dest="interactive",
                        default=True, action="store_false",
                        help="Disable interactivity.")
    parser.add_argument("-c", "--choice", nargs=1,
                        help="The profile to use (starts with 1). If only one profile, defaults to that.")
    parser.add_argument("-l", "--list", action="store_true",
                        help="List profiles and exit.")
    parser.add_argument("-v", "--verbose", action="count", default=0,
                        help="Verbosity level. Warning on -vv (highest level) user input will be printed on screen")
    parser.add_argument("--version", action="version", version=__version__,
                        help="Display version of firefox_decrypt and exit")

    args = parser.parse_args()

    # replace character you can't enter as argument
    if args.delimiter == "\\t":
        args.delimiter = "\t"

    if args.tabular:
        args.format = "csv"
        args.delimiter = "\t"
        args.quotechar = "'"

    return args


def setup_logging(args):
    """Setup the logging level and configure the basic logger
    """
    if args.verbose == 1:
        level = logging.INFO
    elif args.verbose >= 2:
        level = logging.DEBUG
    else:
        level = logging.WARN

    logging.basicConfig(
        format="%(asctime)s - %(levelname)s - %(message)s",
        level=level,
    )

    global LOG
    LOG = logging.getLogger(__name__)


def main():
    """Main entry point
    """
    args = parse_sys_args()

    setup_logging(args)

    if args.tabular:
        LOG.warning("--tabular is deprecated. Use `--format csv --delimiter \\t` instead")

    LOG.info("Running firefox_decrypt version: %s", __version__)
    LOG.debug("Parsed commandline arguments: %s", args)
    LOG.debug("Running with encodings: USR: %s, SYS: %s, LIB: %s", USR_ENCODING, SYS_ENCODING, LIB_ENCODING)

    # Check whether pass from passwordstore.org is installed
    test_password_store(args.export_pass, args.pass_cmd)

    # Initialize nss before asking the user for input
    nss = NSSInteraction()

    basepath = os.path.expanduser(args.profile)

    profile = get_profile(basepath, args.interactive, args.choice, args.list)

    # Start NSS for selected profile
    nss.load_profile(profile)
    # Check if profile is password protected and prompt for a password
    nss.authenticate(args.interactive)
    # Decode all passwords
    to_export = nss.decrypt_passwords(
        export=args.export_pass,
        output_format=args.format,
        csv_delimiter=args.delimiter,
        csv_quotechar=args.quotechar,
    )

    if args.export_pass:
        # List of compatibility modes for username prefixes
        compat = {
            "username": "username: ",
            "browserpass": "login: ",
        }

        username_prefix = compat.get(args.pass_compat, "")
        export_pass(to_export, args.pass_cmd, args.pass_prefix, username_prefix)

    # And shutdown NSS
    nss.unload_profile()


if __name__ == "__main__":
    try:
        main()
    except KeyboardInterrupt as e:
        print("Quit.")
        sys.exit(Exit.KEYBOARD_INTERRUPT)
    except Exit as e:
        sys.exit(e.exitcode)<|MERGE_RESOLUTION|>--- conflicted
+++ resolved
@@ -229,12 +229,8 @@
             try:
                 logins = data["logins"]
             except Exception:
-<<<<<<< HEAD
                 LOG.error("Unrecognized format in {0}".format(self.db))
                 raise Exit(Exit.BAD_SECRETS)
-=======
-                raise Exception("Unrecognized format in {0}".format(self.db))
->>>>>>> 921d4433
 
             for i in logins:
                 yield (i["hostname"], i["encryptedUsername"],
@@ -292,7 +288,6 @@
 
         for loc in locations:
             nsslib = os.path.join(loc, nssname)
-<<<<<<< HEAD
             LOG.debug("Loading NSS library from %s", nsslib)
 
             if os.name == "nt":
@@ -340,25 +335,6 @@
             for target, error in fail_errors:
                 LOG.error("Error when loading %s was %s", target, py2_decode(str(error), SYS_ENCODING))
 
-=======
-            try:
-                nss = ct.CDLL(nsslib)
-            except OSError as e:
-                if str(e).endswith("No such file or directory"):
-                    continue
-                else:
-                    LOG.error("Problems opening '%s' required for password decryption", nssname)
-                    LOG.error("Error was %s", e)
-                    raise Exit(Exit.FAIL_LOAD_NSS)
-            else:
-                LOG.debug("Loaded NSS library from %s", nsslib)
-                return nss
-        else:
-            LOG.error("Couldn't locate '%s' on your system. "
-                      "If you are seeing this error but can locate '{}' manually "
-                      "on your system, please file a bug report mentioning this "
-                      "location. Thanks!", nssname)
->>>>>>> 921d4433
             raise Exit(Exit.FAIL_LOCATE_NSS)
 
     def load_libnss(self):
@@ -373,15 +349,12 @@
                 r"C:\Program Files (x86)\Nightly",
                 r"C:\Program Files\Nightly",
             )
-<<<<<<< HEAD
-=======
 
             # FIXME this was present in the past adding the location where NSS was found to PATH
             # I'm not sure why this would be necessary. We don't need to run Firefox...
             # TODO Test on a Windows machine and see if this works without the PATH change
             # os.environ["PATH"] = ';'.join([os.environ["PATH"], firefox])
             # LOG.debug("PATH is now %s", os.environ["PATH"])
->>>>>>> 921d4433
 
         elif os.uname()[0] == "Darwin":
             nssname = "libnss3.dylib"
@@ -970,6 +943,7 @@
 
     basepath = os.path.expanduser(args.profile)
 
+    # Read profiles from profiles.ini in profile folder
     profile = get_profile(basepath, args.interactive, args.choice, args.list)
 
     # Start NSS for selected profile
